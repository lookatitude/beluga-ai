# Tasks: [FEATURE NAME]

**Input**: Design documents from `/specs/[###-feature-name]/`
**Prerequisites**: plan.md (required), research.md, data-model.md, contracts/

## Task Type Classification (CRITICAL - Read First!)

**IDENTIFY THE TASK TYPE** before generating tasks:

### 1️⃣ NEW FEATURE IMPLEMENTATION (`specs/NNN-feature-name/`)
- **Goal**: Create NEW code in `pkg/`, `cmd/`, `internal/` directories
- **File Targets**: All tasks write to actual codebase files (`.go`, `.py`, etc.)
- **Example Paths**: `pkg/{package}/*.go`, `pkg/{package}/providers/*.go`, `cmd/{app}/main.go`
- **Task Verbs**: Create, Implement, Add, Build, Write
- **Validation**: Run tests on actual implementation files
- **When**: Building new packages, features, or capabilities from scratch

### 2️⃣ ANALYSIS/AUDIT (`specs/NNN-for-the-{package}/`)
- **Goal**: Document findings about EXISTING code without modifying it
- **File Targets**: All tasks write to `specs/` directory only (`.md` files)
- **Example Paths**: `specs/NNN-for-the-{package}/findings/*.md`, `specs/NNN-for-the-{package}/analysis/*.md`
- **Task Verbs**: Verify, Analyze, Validate, Document, Review, Audit
- **Validation**: Ensure comprehensive documentation of current state
- **When**: Auditing existing packages for compliance, understanding architecture

### 3️⃣ CORRECTION/ENHANCEMENT (follows analysis)
- **Goal**: Fix/improve EXISTING code in `pkg/` based on analysis findings
- **File Targets**: All tasks modify actual codebase files in `pkg/` directory
- **Example Paths**: `pkg/{package}/errors.go`, `pkg/{package}/providers/openai.go`
- **Task Verbs**: Fix, Update, Enhance, Refactor, Improve, Correct
- **Validation**: Run tests to verify fixes, check for regressions
- **When**: Applying fixes after analysis phase completes

**⚠️ IMPORTANT**: Analysis tasks (Type 2) NEVER modify `pkg/` files. Only Type 1 and Type 3 modify actual code.

## Execution Flow (main)
```
1. Identify task type (NEW FEATURE, ANALYSIS, or CORRECTION)
   → Check spec directory name pattern
   → NEW FEATURE: specs/NNN-feature-name/
   → ANALYSIS: specs/NNN-for-the-{package}/
   → CORRECTION: specs/NNN-fix-{package}-{issue}/
2. Load plan.md from feature directory
   → If not found: ERROR "No implementation plan found"
   → Extract: tech stack, libraries, structure, task type
3. Load optional design documents:
   → data-model.md: Extract entities → model/analysis tasks
   → contracts/: Each file → contract test/verification task
   → research.md: Extract decisions → setup/analysis tasks
4. Generate tasks by category AND type:
   
   FOR NEW FEATURES:
   → Setup: project init in pkg/{package}/, dependencies, config files
   → Tests: test files in pkg/{package}/*_test.go
   → Core: implementation files in pkg/{package}/*.go
   → Integration: registry, factory patterns
   → Polish: benchmarks, README.md, documentation
   
   FOR ANALYSIS:
   → Setup: analysis tools, verification scripts
   → Verification: contract checks → findings/*.md
   → Analysis: entity examination → analysis/*.md
   → Validation: scenario testing → validation/*.md
   → Reporting: consolidated reports → report/*.md
   
   FOR CORRECTIONS:
   → Setup: test environment, reproduction
   → Tests: add missing tests in pkg/{package}/*_test.go
   → Fixes: modify code in pkg/{package}/*.go
   → Verification: run test suite, check regressions
   → Documentation: update README.md, godoc
5. Apply task rules:
   → Different files = mark [P] for parallel
   → Same file = sequential (no [P])
   → Tests before implementation (TDD for features/corrections)
   → Verification before fixes (for corrections)
6. Number tasks sequentially (T001, T002...)
7. Generate dependency graph
8. Create parallel execution examples
9. Validate task completeness based on type:
   
   NEW FEATURES:
   → All contracts have tests?
   → All entities have models?
   → All endpoints implemented?
   → Constitutional files present (config.go, metrics.go, errors.go)?
   
   ANALYSIS:
   → All contracts verified with findings?
   → All entities analyzed?
   → All scenarios validated?
   → Reports comprehensive?
   
   CORRECTIONS:
   → All issues have test coverage?
   → All fixes target correct files?
   → No regressions possible?
10. Return: SUCCESS (tasks ready for execution)
```

## Format: `[ID] [P?] Description with file path`
- **[P]**: Can run in parallel (different files, no dependencies)
- **MUST include exact file paths** in every task description
- Use action verbs matching task type (Create/Fix/Analyze)

## Path Conventions by Task Type

### For NEW FEATURES (Create new code):
- **Go packages**: `pkg/{package}/*.go`, `pkg/{package}/providers/*.go`, `pkg/{package}/internal/*.go`
- **Tests**: `pkg/{package}/*_test.go`, `tests/integration/{package}_test.go`
- **Commands**: `cmd/{app}/main.go`, `cmd/{app}/commands/*.go`
- **Config**: `pkg/{package}/config.go`, `configs/{package}.yaml`

### For ANALYSIS (Document existing code):
- **Findings**: `specs/NNN-for-the-{package}/findings/{topic}-finding.md`
- **Analysis**: `specs/NNN-for-the-{package}/analysis/{entity}-analysis.md`
- **Validation**: `specs/NNN-for-the-{package}/validation/{scenario}-validation.md`
- **Reports**: `specs/NNN-for-the-{package}/report/{report-type}.md`

### For CORRECTIONS (Fix existing code):
- **Code fixes**: `pkg/{package}/*.go` (existing files being modified)
- **Test additions**: `pkg/{package}/*_test.go` (add missing tests)
- **Documentation**: `pkg/{package}/README.md`, godoc comments

## Phase 3.1: Setup
- [ ] T001 Create project structure per implementation plan
- [ ] T002 Initialize [language] project with [framework] dependencies
- [ ] T003 [P] Configure linting and formatting tools

## Phase 3.2: Tests First (TDD + Constitutional Compliance) ⚠️ MUST COMPLETE BEFORE 3.3
**CRITICAL: These tests MUST be written and MUST FAIL before ANY implementation**
**CONSTITUTIONAL: All packages MUST include test_utils.go and advanced_test.go**
- [ ] T004 [P] Create test_utils.go with AdvancedMock{Package} and testing utilities  
- [ ] T005 [P] Create advanced_test.go with table-driven tests and concurrency tests
- [ ] T006 [P] Contract test POST /api/users in tests/contract/test_users_post.py
- [ ] T007 [P] Contract test GET /api/users/{id} in tests/contract/test_users_get.py
- [ ] T008 [P] Integration test user registration in tests/integration/test_registration.py
- [ ] T009 [P] Integration test auth flow in tests/integration/test_auth.py

## Phase 3.3: Core Implementation (ONLY after tests are failing)
**CONSTITUTIONAL: MUST implement OTEL metrics, structured errors, and registry patterns**
- [ ] T010 [P] Create config.go with validation and functional options
- [ ] T011 [P] Create metrics.go with OTEL implementation (NewMetrics pattern)
- [ ] T012 [P] Create errors.go with Op/Err/Code pattern
- [ ] T013 [P] User model in src/models/user.py
- [ ] T014 [P] UserService CRUD in src/services/user_service.py
- [ ] T015 [P] CLI --create-user in src/cli/user_commands.py
- [ ] T016 POST /api/users endpoint
- [ ] T017 GET /api/users/{id} endpoint
- [ ] T018 Input validation with constitutional error patterns
- [ ] T019 Registry/factory implementation (if multi-provider package)

## Phase 3.4: Integration
- [ ] T020 Connect UserService to DB
- [ ] T021 Auth middleware
- [ ] T022 OTEL metrics and tracing integration
- [ ] T023 Request/response logging with structured format
- [ ] T024 CORS and security headers

## Phase 3.5: Polish & Constitutional Compliance
- [ ] T025 [P] Unit tests for validation in tests/unit/test_validation.py
- [ ] T026 Performance benchmarks (constitutional requirement)
- [ ] T027 [P] Integration tests in tests/integration/ directory
- [ ] T028 [P] Update README.md with constitutional compliance
- [ ] T029 Constitutional compliance verification
- [ ] T030 Remove duplication and finalize

## Dependencies
- Constitutional files (T004-T005) before all other tests
- Tests (T006-T009) before implementation (T010-T019)
- Constitutional compliance (T010-T012) before core implementation
- T013 blocks T014, T020
- T021 blocks T024
- Implementation before polish (T025-T030)

## Parallel Example
```
# Launch T004-T007 together:
Task: "Contract test POST /api/users in tests/contract/test_users_post.py"
Task: "Contract test GET /api/users/{id} in tests/contract/test_users_get.py"
Task: "Integration test registration in tests/integration/test_registration.py"
Task: "Integration test auth in tests/integration/test_auth.py"
```

## Notes
- [P] tasks = different files, no dependencies
- Verify tests fail before implementing
- Commit after each task
- Avoid: vague tasks, same file conflicts

## Post-Implementation Workflow (MANDATORY)
**After ALL tasks are completed, follow this standardized workflow:**

1. **Create comprehensive commit message**:
   ```
   feat([package]): Complete constitutional compliance with [achievements]
   
   MAJOR ACHIEVEMENTS:
   ✅ Constitutional Compliance: [compliance summary]
   ✅ Performance Excellence: [performance results]
   ✅ Testing Infrastructure: [testing achievements]
   ✅ [Other key achievements]
   
   CORE ENHANCEMENTS:
   - [List major enhancements]
   - [Include file additions/modifications]
   
   PERFORMANCE RESULTS:
   - [Specific performance metrics]
   - [Benchmark results vs targets]
   
   FILES ADDED/MODIFIED:
   - [List of key files with descriptions]
   
   Zero breaking changes - all existing functionality preserved and enhanced.
   ```

2. **Push feature branch to origin**:
   ```bash
   git add .
   git commit -m "your comprehensive message above"
   git push origin [feature-branch-name]
   ```

3. **Create Pull Request**:
   - From feature branch to `develop` branch
   - Include implementation summary and constitutional compliance status
   - Reference any issues or specifications addressed

4. **Merge to develop**:
   - Ensure all tests pass in CI/CD
   - Merge PR to develop branch
   - Verify functionality is preserved post-merge

5. **Post-merge validation**:
   ```bash
   git checkout develop
   git pull origin develop
   go test ./pkg/... -v
   go test ./tests/integration/... -v
   ```

**CRITICAL**: Do not proceed to next feature until this workflow is complete and validated.

## Task Generation Rules
*Applied during main() execution*

1. **From Contracts**:
   - Each contract file → contract test task [P]
   - Each endpoint → implementation task
   
2. **From Data Model**:
   - Each entity → model creation task [P]
   - Relationships → service layer tasks
   
3. **From User Stories**:
   - Each story → integration test [P]
   - Quickstart scenarios → validation tasks

4. **Ordering**:
   - Setup → Tests → Models → Services → Endpoints → Polish
   - Dependencies block parallel execution

## Validation Checklist
*GATE: Checked by main() before returning*

### Constitutional Compliance
- [ ] Package structure tasks follow standard layout (config.go, metrics.go, errors.go, etc.)
- [ ] OTEL metrics implementation tasks included
- [ ] Test utilities (test_utils.go, advanced_test.go) tasks present
- [ ] Registry pattern tasks for multi-provider packages

### Task Quality
- [ ] All contracts have corresponding tests
- [ ] All entities have model tasks
- [ ] All tests come before implementation
- [ ] Parallel tasks truly independent
- [ ] Each task specifies exact file path
- [ ] No task modifies same file as another [P] task

## Quick Task Type Reference

| Task Type | File Targets | Task Verbs | Example |
|-----------|-------------|------------|---------|
| **NEW FEATURE** | `pkg/`, `cmd/`, `internal/` | Create, Implement, Add, Build, Write | T001 Create Embedder interface in pkg/embeddings/iface/embedder.go |
| **ANALYSIS** | `specs/NNN-for-the-{package}/` | Verify, Analyze, Validate, Document, Review | T001 Analyze error handling patterns in specs/008-for-the-embeddings/findings/error-handling.md |
| **CORRECTION** | `pkg/` (existing files) | Fix, Update, Enhance, Refactor, Improve | T001 Fix error wrapping in pkg/embeddings/providers/openai.go |

**REMEMBER**: Analysis tasks write to `specs/` only. Implementation/Correction tasks write to `pkg/` only.

---
<<<<<<< HEAD
*Based on Constitution v2.0.0 - See `.specify/memory/constitution.md`*
=======
*Based on Constitution v1.1.0 - See `.specify/memory/constitution.md`*
>>>>>>> 41947ea4
<|MERGE_RESOLUTION|>--- conflicted
+++ resolved
@@ -289,8 +289,4 @@
 **REMEMBER**: Analysis tasks write to `specs/` only. Implementation/Correction tasks write to `pkg/` only.
 
 ---
-<<<<<<< HEAD
-*Based on Constitution v2.0.0 - See `.specify/memory/constitution.md`*
-=======
-*Based on Constitution v1.1.0 - See `.specify/memory/constitution.md`*
->>>>>>> 41947ea4
+*Based on Constitution v1.1.0 - See `.specify/memory/constitution.md`*